<<<<<<< HEAD
* A collection of StumpWM modules
Documentation on modules can be found [[https://github.com/stumpwm/stumpwm/wiki/Modules][on our wiki]].
** Submitting a module
Right now we have an open door policy for modules.  If you want it in,
just submit a PR adding the module to this repo.  Follow the directory
structure already laid out below.  Right before you're ready to make
the final PR commit, run the script '=update-readme.sh=' to have your
module (and its description) added to the appropriate category.  The
script uses the "=:description=" tag in the =.asd= file.  The script
is pretty dumb, so if your description spans multiple lines, it
probably won't show up correctly.  Keep it short and sweet.
=======
* StumpWM Contrib
  *A collection of StumpWM modules*

  You can  learn more about StumpWM modules consulting the documentation [[https://github.com/stumpwm/stumpwm/wiki/Modules][on our wiki]].
** Submitting a module
   StumpWM has an open door policy for modules.

   If you want to submit a new module, just send a PR adding the module to this repository.

   Please, follow the directory structure already laid out below.

   Just before you sending the final PR commit, run the script '=update-readme.sh=' to have your
   module (and its description) added to the appropriate category.

   The script uses the "=:description=" tag in the =.asd= file.

   The script is pretty dumb, so if your description spans multiple lines, it
   probably won't show up correctly.

   Keep it short and sweet.
>>>>>>> 56990c5a
** How to write a module
*** General guidelines
    - Create your own package and optionally import the stumpwm
  package. Don't use the stumpwm package. If you need a symbol
  exported, [[https://github.com/stumpwm/stumpwm/issues][open an issue]].
    - Use =asdf=.
    - Document exported symbols and commands.
    - Stay organized!  Put things in neat little directories. A Distribution might want to package your module.
*** A pseudo-tutorial
    The path of least resistance is to use `quickproject` and its helper functions.  Specifically (get [[http://www.quicklisp.org/beta/][quicklisp]]):
#+BEGIN_SRC lisp
  (ql:quickload "quickproject")
  (quickproject:make-project #p"~/path/to/new-module" :depends-on '(stumpwm) :name "swm-new-module")
#+END_SRC
Then in =~/path/to/new-module/= you will have:
#+BEGIN_EXAMPLE
  -rw-rw-r--  1 dave dave   68 Apr  6 19:38 package.lisp
  -rw-rw-r--  1 dave dave   53 Mar 16  2014 README.txt
  -rw-rw-r--  1 dave dave  271 Mar 16  2014 swm-new-module.asd
  -rw-rw-r--  1 dave dave 1.8K Apr  6 17:51 swm-new-module.lisp
#+END_EXAMPLE
The files that are important for you are =package.lisp= and
=swm-new-module.asd=.  They contain the =asdf= metadata that describes
your project.

An example =asd= file looks like:
#+BEGIN_EXAMPLE
(asdf:defsystem #:swm-new-module
  :serial t
  :description "Describe swm-new-module here"
  :author "Guy Steele"
  :license "GPLv3"
  :depends-on (#:stumpwm)
  :components ((:file "package")
               (:file "swm-emacs"))) ; any other files you make go here
#+END_EXAMPLE
A =package.lisp= looks like:
#+BEGIN_EXAMPLE
(defpackage #:swm-new-module
  (:use #:cl :stumpwm))
#+END_EXAMPLE

From here you can commence hacking.  When you're ready, advertise it
to the world!

[[http://www.xach.com/lisp/quickproject/][More docs here]].
** Loading a module
Loading a module can usually be done in your =~/.stumpwmrc= for a module =module-name= using:
#+begin_src lisp
(load-module "module-name")
#+end_src
Please see =README.org= files for each module for further details. Missing module dependencies, can be installed with:
#+begin_src lisp
(ql:quickload "notify")
#+end_src
* Third Party Modules
<<<<<<< HEAD
Advertise your module here, open a PR and include a org-mode link!
- [[https://github.com/njkli/stumpwm-weather/blob/master/readme.org][stumpwm-weather]] :: Displays weather in the modeline
* Current Modules
(click for its respective README/docs)
=======
  Advertise your module here, open a PR and include a org-mode link!
* Current Modules
  (click for its respective README/docs)
>>>>>>> 56990c5a
# Don't edit anything below this line, the script will blow it away
# --
** Media
- [[./media/amixer/README.org][amixer]] :: Manipulate the volume using amixer
** Minor Modes
- [[./minor-mode/mpd/README.org][mpd]] :: Displays information about the music player daemon (MPD).
- [[./minor-mode/notifications/README.org][notifications]] :: A notification library that sends notifications to the modeline via stumpish or from stumpwm itself.
** Modeline
- [[./modeline/battery-portable/README.org][battery-portable]] :: Add battery information to the modeline in a portable way.
- [[./modeline/cpu/README.org][cpu]] :: Add cpu info to the modeline.
- [[./modeline/disk/README.org][disk]] :: Display filesystem information in the modeline
- [[./modeline/hostname/README.org][hostname]] :: Put hostname in the StumpWM modeline
- [[./modeline/maildir/README.org][maildir]] :: Display maildir information in the modeline (%M conflicts with mem).
- [[./modeline/mem/README.org][mem]] :: Display memory in the modeline, %M conflicts with maildir.
- [[./modeline/net/README.org][net]] :: Displays information about the current network connection.
- [[./modeline/stumptray/README.org][stumptray]] :: System Tray for stumpwm.
- [[./modeline/wifi/README.org][wifi]] :: Display information about your wifi.
** Utilities
- [[./util/alert-me/README.org][alert-me]] :: Alert me that an event is coming
- [[./util/app-menu/README.org][app-menu]] :: A simple application menu for launching shell commands
- [[./util/browse/README.org][browse]] :: Open the default web browser portably
- [[./util/clipboard-history/README.org][clipboard-history]] :: Simple clipboard history module for StumpWM
- [[./util/command-history/README.org][command-history]] :: Save and load the stumpwm::*input-history* to a file
- [[./util/desktop-entry/README.org][desktop-entry]] :: desktop-entry
- [[./util/end-session/README.org][end-session]] :: Provides commands to stumpwm that allow the user to shutdown, restart, and logoff through the stumpwm UI
- [[./util/globalwindows/README.org][globalwindows]] :: Manipulate all windows in the current X session
- [[./util/gnu-pw-mgr/README.org][gnu-pw-mgr]] :: Reconstruct passwords with gnu-pw-mgr
- [[./util/golden-ratio/README.org][swm-golden-ratio]] :: Resize the currently focused frame to the golden ratio
- [[./util/kbd-layouts/README.org][kbd-layouts]] :: Keyboard layout switcher for StumpWM
- [[./util/logitech-g15-keysyms/README.org][logitech-g15-keysyms]] :: Describe logitech-g15-keysyms here
- [[./util/lookup/README.org][lookup]] :: Dictionary/search engine lookup module for StumpWM.
- [[./util/notify/README.org][notify]] :: DBus-based notification server part
- [[./util/numpad-layouts/README.org][numpad-layouts]] :: A module for handling different keyboards numpad layouts
- [[./util/pass/README.org][pass]] :: Integrate 'pass' with StumpWM
- [[./util/passwd/README.org][passwd]] :: A simple password utility based on ironclad.
- [[./util/perwindowlayout/README.org][perwindowlayout]] :: Change the keyboard layout per window.
- [[./util/pinentry/README.org][pinentry]] :: Integrate GnuPG Agent with StumpWM
- [[./util/productivity/README.org][productivity]] :: Lock StumpWM down so you have to get work done.
- [[./util/qubes/README.org][qubes]] :: Integration to Qubes OS (https://www.qubes-os.org)
- [[./util/screenshot/README.org][screenshot]] :: Takes screenshots and stores them as png files
- [[./util/searchengines/README.org][searchengines]] :: Allows searching text using prompt or clipboard contents with various search engines
- [[./util/shell-command-history/README.org][shell-command-history]] :: Save and load the stumpwm::*input-shell-history* to a file
- [[./util/surfraw/README.org][surfraw]] :: Integrates surfraw with stumpwm.
- [[./util/swm-emacs/README.org][swm-emacs]] :: A set of utilities for launching the beast.
- [[./util/swm-gaps/README.org][swm-gaps]] :: Pretty (useless) gaps for StumpWM
- [[./util/ttf-fonts/README.org][ttf-fonts]] :: A pure lisp implementation of TTF font rendering.
- [[./util/undocumented/README.org][undocumented]] :: Look for stuff that should probably be in the manual that isn't
- [[./util/urgentwindows/README.org][urgentwindows]] :: Allows focusing application windows that need user attention
- [[./util/windowtags/README.org][windowtags]] :: Add metadata to windows to manipulate them en mass.
- [[./util/winner-mode/README.org][winner-mode]] :: Emacs' winner-mode for StumpWM<|MERGE_RESOLUTION|>--- conflicted
+++ resolved
@@ -1,4 +1,3 @@
-<<<<<<< HEAD
 * A collection of StumpWM modules
 Documentation on modules can be found [[https://github.com/stumpwm/stumpwm/wiki/Modules][on our wiki]].
 ** Submitting a module
@@ -10,28 +9,7 @@
 script uses the "=:description=" tag in the =.asd= file.  The script
 is pretty dumb, so if your description spans multiple lines, it
 probably won't show up correctly.  Keep it short and sweet.
-=======
-* StumpWM Contrib
-  *A collection of StumpWM modules*
 
-  You can  learn more about StumpWM modules consulting the documentation [[https://github.com/stumpwm/stumpwm/wiki/Modules][on our wiki]].
-** Submitting a module
-   StumpWM has an open door policy for modules.
-
-   If you want to submit a new module, just send a PR adding the module to this repository.
-
-   Please, follow the directory structure already laid out below.
-
-   Just before you sending the final PR commit, run the script '=update-readme.sh=' to have your
-   module (and its description) added to the appropriate category.
-
-   The script uses the "=:description=" tag in the =.asd= file.
-
-   The script is pretty dumb, so if your description spans multiple lines, it
-   probably won't show up correctly.
-
-   Keep it short and sweet.
->>>>>>> 56990c5a
 ** How to write a module
 *** General guidelines
     - Create your own package and optionally import the stumpwm
@@ -88,16 +66,11 @@
 (ql:quickload "notify")
 #+end_src
 * Third Party Modules
-<<<<<<< HEAD
 Advertise your module here, open a PR and include a org-mode link!
 - [[https://github.com/njkli/stumpwm-weather/blob/master/readme.org][stumpwm-weather]] :: Displays weather in the modeline
 * Current Modules
 (click for its respective README/docs)
-=======
-  Advertise your module here, open a PR and include a org-mode link!
-* Current Modules
-  (click for its respective README/docs)
->>>>>>> 56990c5a
+
 # Don't edit anything below this line, the script will blow it away
 # --
 ** Media
